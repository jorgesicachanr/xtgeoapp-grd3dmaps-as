--- conflicted
+++ resolved
@@ -39,15 +39,11 @@
 
     def __post_init__(self):
         self.dates = [str(d).replace("-", "") for d in self.dates]
-<<<<<<< HEAD
         if (
             self.properties is not None
             and len(self.properties) > 0
             and isinstance(self.properties[0], dict)
         ):
-=======
-        if len(self.properties) > 0 and isinstance(self.properties[0], dict):
->>>>>>> eca937f1
             self.properties = [Property(**p) for p in self.properties]
 
 
@@ -128,13 +124,7 @@
 class RootConfig:
     input: Input
     output: Output
-<<<<<<< HEAD
-    zonation: Zonation = Zonation()
-    computesettings: ComputeSettings = ComputeSettings()
-    mapsettings: MapSettings = MapSettings()
-    co2_mass_settings: Optional[CO2MassSettings] = None
-=======
     zonation: Zonation = field(default_factory=Zonation)
     computesettings: ComputeSettings = field(default_factory=ComputeSettings)
     mapsettings: MapSettings = field(default_factory=MapSettings)
->>>>>>> eca937f1
+    co2_mass_settings: Optional[CO2MassSettings] = None