--- conflicted
+++ resolved
@@ -299,16 +299,8 @@
     assert weights is None or weights.shape == prop.shape
     if weights is not None:
         assert method in [AggregationMethod.MEAN, AggregationMethod.SUM]
-<<<<<<< HEAD
-    
-    if method in [AggregationMethod.SUM]:
-        data = prop[0][cols] # Necessary change for the code to work
-    else:
-        data = prop[cols]
-=======
     data = prop[0][cols] if len(prop) == 1 else prop[cols]
     # Small hack due to a small difference between calculating mass and other properties
->>>>>>> ffe151bc
     weights = np.ones_like(data) if weights is None else weights[cols]
     if data.mask.any():
         invalid = data.mask
